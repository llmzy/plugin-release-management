/*
 * Copyright (c) 2020, salesforce.com, inc.
 * All rights reserved.
 * Licensed under the BSD 3-Clause license.
 * For full license text, see LICENSE.txt file in the repo root or https://opensource.org/licenses/BSD-3-Clause
 */
import os from 'node:os';
import path from 'node:path';
import fs from 'node:fs';
import { ux } from '@oclif/core';
import got from 'got';
import { SfError } from '@salesforce/core';
import chalk from 'chalk';
import AWS from 'aws-sdk';
import { S3, WebIdentityCredentials } from 'aws-sdk';
import { CredentialsOptions } from 'aws-sdk/lib/credentials.js';
import { isString } from '@salesforce/ts-types';

import { GetObjectRequest, GetObjectOutput } from 'aws-sdk/clients/s3.js';
import { Channel, CLI, S3Manifest, ServiceAvailability } from './types.js';
import { api } from './codeSigning/packAndSign.js';

import ClientConfiguration = WebIdentityCredentials.ClientConfiguration;

const BASE_URL = 'https://developer.salesforce.com';
const BUCKET = 'dfc-data-production';

type GetObjectOption = Omit<GetObjectRequest, 'Bucket'>;

type AmazonS3Options = {
  bucket?: string;
  cli?: CLI;
  channel?: Channel;
  baseUrl?: string;
  credentials?: CredentialsOptions;
  baseKey?: string;
};

export class AmazonS3 {
  public static STATUS_URL = 'https://s3.amazonaws.com';

  public directory: string;
  private s3: S3;
  private baseKey: string;

  public constructor(private options: AmazonS3Options) {
    this.directory = `https://developer.salesforce.com/media/salesforce-cli/${this.options.cli ?? ''}`;
    this.baseKey = this.directory.replace(BASE_URL, '').replace(/^\//, '');
    this.s3 = new AWS.S3({
      ...resolveCredentials(options.credentials),
      ...buildHttpOptions(),
    });
  }

  // there's an abstract class for cli:install:test using this
  // eslint-disable-next-line class-methods-use-this
  public async ping(): Promise<ServiceAvailability> {
    const { statusCode } = await got.get(AmazonS3.STATUS_URL);
    return { service: 'Amazon S3', available: statusCode >= 200 && statusCode < 300 };
  }
  public async getManifestFromChannel(channel: string): Promise<S3Manifest> {
    const url = `${this.directory}/channels/${channel}/${this.options.cli}-darwin-x64-buildmanifest`;
    const filename = await getFileAtUrl(url);
    return JSON.parse(fs.readFileSync(filename, 'utf8')) as S3Manifest;
  }

  public async getObject(options: GetObjectOption): Promise<GetObjectOutput> {
    options.Key = options.Key.replace(BASE_URL, '').replace(/^\//, '');
    const object = (await this.s3
      .getObject({ ...options, ...{ Bucket: this.options.bucket ?? BUCKET } })
      .promise()) as GetObjectOutput;
    return object;
  }

  public async listCommonPrefixes(key: string): Promise<string[]> {
    const prefix = key.startsWith(this.baseKey) ? key : `${this.baseKey}/${key}/`;
    const objects = await this.s3
      .listObjectsV2({ Bucket: this.options.bucket ?? BUCKET, Delimiter: '/', Prefix: prefix })
      .promise();
    return (objects.CommonPrefixes ?? [])?.map((item) => item.Prefix).filter(isString);
  }

  public async listKeyContents(key: string): Promise<S3.ObjectList> {
    const prefix = key.startsWith(this.baseKey) ? key : `${this.baseKey}/${key}/`;
    const objects = await this.s3
      .listObjectsV2({ Bucket: this.options.bucket ?? BUCKET, Delimiter: '/', Prefix: prefix })
      .promise();
    return objects.Contents ?? [];
  }
}

export const download = async (url: string, location: string, silent = false): Promise<void> => {
  const downloadStream = got.stream(url);
  const fileWriterStream = fs.createWriteStream(location);
  return new Promise((resolve) => {
    downloadStream.on('error', (error) => {
      if (!silent) ux.error(`Download failed: ${error.message}`);
    });

    fileWriterStream
      .on('error', (error) => {
        if (!silent) ux.action.stop('Failed');
        if (!silent) ux.error(`Could not write file to system: ${error.message}`);
      })
      .on('finish', () => {
        if (!silent) ux.action.stop();
        resolve();
      });
    if (!silent) ux.action.start(`Downloading ${chalk.cyan(url)}`);
    downloadStream.pipe(fileWriterStream);
  });
};

const getFileAtUrl = async (url: string): Promise<string> => {
  const availability = await fileIsAvailable(url);
  if (availability.available) {
    const filename = path.join(os.tmpdir(), `file${Math.random()}`);
    await download(url, filename, true);
    return filename;
  } else {
    throw new SfError(`File at url: ${url} does not exist`);
  }
};

const resolveCredentials = (
  credentialOptions?: CredentialsOptions
): { credentials: CredentialsOptions } | Record<string, string> => {
  if (credentialOptions) {
    return { credentials: credentialOptions };
  }
  return process.env.AWS_ACCESS_KEY_ID && process.env.AWS_SECRET_ACCESS_KEY
    ? {
        credentials: { accessKeyId: process.env.AWS_ACCESS_KEY_ID, secretAccessKey: process.env.AWS_SECRET_ACCESS_KEY },
      }
    : {};
};

const fileIsAvailable = async (url: string): Promise<ServiceAvailability> => {
<<<<<<< HEAD
  const { statusCode } = await got.get(url, { throwHttpErrors: false });
=======
  const { statusCode } = await got.head(url, { throwHttpErrors: false });
>>>>>>> 524b7944
  return { service: 'file', name: url, available: statusCode >= 200 && statusCode < 300 };
};

const buildHttpOptions = (): { httpOptions: ClientConfiguration['httpOptions'] } | Record<string, never> => {
  const agent = api.getAgentForUri('https://s3.amazonaws.com');
  return agent && agent.http ? { httpOptions: { agent: agent.http } } : {};
};<|MERGE_RESOLUTION|>--- conflicted
+++ resolved
@@ -136,11 +136,7 @@
 };
 
 const fileIsAvailable = async (url: string): Promise<ServiceAvailability> => {
-<<<<<<< HEAD
-  const { statusCode } = await got.get(url, { throwHttpErrors: false });
-=======
   const { statusCode } = await got.head(url, { throwHttpErrors: false });
->>>>>>> 524b7944
   return { service: 'file', name: url, available: statusCode >= 200 && statusCode < 300 };
 };
 
