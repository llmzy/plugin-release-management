{
  "name": "@salesforce/plugin-release-management",
  "description": "A plugin for preparing and publishing npm packages",
<<<<<<< HEAD
  "version": "4.3.1-dev.0",
=======
  "version": "4.3.3",
>>>>>>> 29ef61b6
  "author": "Salesforce",
  "bugs": "https://github.com/forcedotcom/cli/issues",
  "bin": {
    "sf-release": "bin/run"
  },
  "dependencies": {
    "@oclif/core": "^2.15.0",
    "@octokit/core": "^4.2.4",
    "@octokit/plugin-paginate-rest": "^6.1.2",
    "@octokit/plugin-throttling": "^5.2.3",
    "@salesforce/cli-plugins-testkit": "^4.3.6",
    "@salesforce/core": "^5.2.10",
    "@salesforce/kit": "^3.0.9",
    "@salesforce/plugin-command-reference": "^3.0.33",
    "@salesforce/plugin-trust": "^2.6.8",
    "@salesforce/sf-plugins-core": "^3.1.22",
    "@salesforce/ts-types": "^2.0.6",
    "aws-sdk": "^2.1440.0",
    "chalk": "^4.1.0",
    "fast-glob": "^3.3.1",
    "got": "^11.8.6",
    "just-diff": "^5.2.0",
    "proxy-agent": "^6.3.1",
    "semver": "^7.5.2",
    "shelljs": "^0.8.4",
    "standard-version": "^9.0.0",
    "strip-ansi": "^6",
    "tslib": "^2",
    "yarn-deduplicate": "^3.1.0"
  },
  "devDependencies": {
    "@oclif/plugin-command-snapshot": "^4.0.14",
    "@salesforce/dev-config": "^4.0.1",
    "@salesforce/dev-scripts": "^5.10.0",
    "@salesforce/prettier-config": "^0.0.3",
    "@salesforce/ts-sinon": "1.4.15",
    "@swc/core": "1.3.39",
    "@types/semver": "^7.5.2",
    "@types/shelljs": "^0.8.8",
    "@typescript-eslint/eslint-plugin": "^5.62.0",
    "@typescript-eslint/parser": "^5.61.0",
    "aws-sdk-mock": "^5.8.0",
    "chai": "^4.3.8",
    "eslint": "^8.49.0",
    "eslint-config-prettier": "^8.10.0",
    "eslint-config-salesforce": "^2.0.2",
    "eslint-config-salesforce-license": "^0.2.0",
    "eslint-config-salesforce-typescript": "^1.1.2",
    "eslint-plugin-header": "^3.1.1",
    "eslint-plugin-import": "2.28.0",
    "eslint-plugin-jsdoc": "^44.2.4",
    "eslint-plugin-sf-plugin": "^1.16.5",
    "husky": "^7.0.4",
    "mocha": "^9.1.3",
    "nyc": "^15.1.0",
    "oclif": "^3.17.1",
    "prettier": "^2.8.8",
    "pretty-quick": "^3.1.0",
    "shx": "0.3.4",
    "sinon": "10.0.0",
    "ts-node": "^10.0.0",
    "typescript": "^5.2.2",
    "wireit": "^0.14.0"
  },
  "config": {},
  "engines": {
    "node": ">=16.0.0"
  },
  "files": [
    "bin",
    "oclif.manifest.json",
    "/lib",
    "/messages",
    "/npm-shrinkwrap.json"
  ],
  "homepage": "https://github.com/salesforcecli/plugin-release-management",
  "keywords": [
    "force",
    "salesforce",
    "sfdx",
    "salesforcedx",
    "sfdx-plugin"
  ],
  "license": "BSD-3-Clause",
  "oclif": {
    "commands": "./lib/commands",
    "node": "14.15.4",
    "bin": "sfdx",
    "plugins": [
      "@salesforce/plugin-trust"
    ],
    "devPlugins": [
      "@oclif/plugin-help",
      "@oclif/plugin-command-snapshot",
      "@salesforce/plugin-command-reference"
    ],
    "topics": {
      "cli": {
        "description": "get information on the cli",
        "subtopics": {
          "versions": {
            "description": "interact with CLI versions"
          },
          "tarballs": {
            "description": "interact with CLI tarballs"
          },
          "install": {
            "description": "utilities for CLI installation"
          },
          "release": {
            "description": "utilities for building CLI releases"
          },
          "schemas": {
            "description": "utilities for comparing command schemas"
          },
          "artifacts": {
            "description": "utilities for comparing plugin artifacts"
          }
        }
      },
      "channel": {
        "description": "interact with aws channels for clis"
      },
      "dependabot": {
        "description": "interact with dependabot PRs"
      },
      "github": {
        "subtopics": {
          "check": {
            "description": "check github status"
          }
        },
        "description": "interact with github issues"
      },
      "npm": {
        "description": "release npm packages",
        "subtopics": {
          "dependencies": {
            "description": "pin dependencies to a specific version in package.json"
          },
          "package": {
            "description": "work with npm projects"
          },
          "release": {
            "description": "validate npm releases"
          }
        }
      },
      "repositories": {
        "description": "list and get information about SalesforceCLI-owned repositories"
      },
      "typescript": {
        "description": "test updates to typescript version"
      }
    }
  },
  "repository": "salesforcecli/plugin-release-management",
  "scripts": {
    "build": "wireit",
    "clean": "sf-clean",
    "clean-all": "sf-clean all",
    "clean:lib": "shx rm -rf lib && shx rm -rf coverage && shx rm -rf .nyc_output && shx rm -f oclif.manifest.json",
    "compile": "wireit",
    "docs": "sf-docs",
    "format": "wireit",
    "lint": "wireit",
    "postpack": "shx rm -f oclif.manifest.json npm-shrinkwrap.json",
    "prepack": "sf-prepack && npm shrinkwrap",
    "prepare": "sf-install",
    "test": "wireit",
    "test:nuts": "nyc mocha \"**/*.nut.ts\" --slow 4500 --timeout 600000 --parallel",
    "test:only": "wireit",
    "version": "oclif readme"
  },
  "publishConfig": {
    "access": "public"
  },
  "wireit": {
    "build": {
      "dependencies": [
        "compile",
        "lint"
      ]
    },
    "compile": {
      "command": "tsc -p . --pretty --incremental",
      "files": [
        "src/**/*.ts",
        "**/tsconfig.json",
        "messages/**"
      ],
      "output": [
        "lib/**",
        "*.tsbuildinfo"
      ],
      "clean": "if-file-deleted"
    },
    "format": {
      "command": "prettier --write \"+(src|test|schemas)/**/*.+(ts|js|json)|command-snapshot.json\"",
      "files": [
        "src/**/*.ts",
        "test/**/*.ts",
        "schemas/**/*.json",
        "command-snapshot.json",
        ".prettier*"
      ],
      "output": []
    },
    "lint": {
      "command": "eslint src test --color --cache --cache-location .eslintcache",
      "files": [
        "src/**/*.ts",
        "test/**/*.ts",
        "messages/**",
        "**/.eslint*",
        "**/tsconfig.json"
      ],
      "output": []
    },
    "test:compile": {
      "command": "tsc -p \"./test\" --pretty",
      "files": [
        "test/**/*.ts",
        "**/tsconfig.json"
      ],
      "output": []
    },
    "test": {
      "dependencies": [
        "test:compile",
        "test:only",
        "test:command-reference",
        "test:deprecation-policy",
        "lint",
        "test:json-schema"
      ]
    },
    "test:only": {
      "command": "nyc mocha \"test/**/*.test.ts\"",
      "env": {
        "FORCE_COLOR": "2"
      },
      "files": [
        "test/**/*.ts",
        "src/**/*.ts",
        "**/tsconfig.json",
        ".mocha*",
        "!*.nut.ts",
        ".nycrc"
      ],
      "output": []
    },
    "test:command-reference": {
      "command": "\"./bin/dev\" commandreference:generate --erroronwarnings",
      "files": [
        "src/**/*.ts",
        "messages/**",
        "package.json"
      ],
      "output": [
        "tmp/root"
      ]
    },
    "test:deprecation-policy": {
      "command": "\"./bin/dev\" snapshot:compare",
      "files": [
        "src/**/*.ts"
      ],
      "output": [],
      "dependencies": [
        "compile"
      ]
    },
    "test:json-schema": {
      "command": "\"./bin/dev\" schema:compare",
      "files": [
        "src/**/*.ts",
        "schemas"
      ],
      "output": []
    }
  }
}<|MERGE_RESOLUTION|>--- conflicted
+++ resolved
@@ -1,11 +1,7 @@
 {
   "name": "@salesforce/plugin-release-management",
   "description": "A plugin for preparing and publishing npm packages",
-<<<<<<< HEAD
-  "version": "4.3.1-dev.0",
-=======
   "version": "4.3.3",
->>>>>>> 29ef61b6
   "author": "Salesforce",
   "bugs": "https://github.com/forcedotcom/cli/issues",
   "bin": {
