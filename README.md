# plugin-release-management

[![NPM](https://img.shields.io/npm/v/@salesforce/plugin-release-management.svg?label=@salesforce/plugin-release-management)](https://www.npmjs.com/package/@salesforce/plugin-release-management) [![CircleCI](https://circleci.com/gh/salesforcecli/plugin-release-management/tree/main.svg?style=shield)](https://circleci.com/gh/salesforcecli/plugin-release-management/tree/main) [![Downloads/week](https://img.shields.io/npm/dw/@salesforce/plugin-release-management.svg)](https://npmjs.org/package/@salesforce/plugin-release-management) [![License](https://img.shields.io/badge/License-BSD%203--Clause-brightgreen.svg)](https://raw.githubusercontent.com/salesforcecli/plugin-release-management/main/LICENSE.txt)

Plugin designed to handle all tasks related to signing, releasing, and testing npm packages.

## Releases

The following steps are automated for package releases

### Version Bump

We use [standard-version](https://github.com/conventional-changelog/standard-version) to determine the next version that will be published. This means that all commits **must** adhere to the [conventional commits specification](https://www.conventionalcommits.org/en/v1.0.0/) in order for `standard-version` to work.

In the case that you have manually bumped the version in the package.json, then the plugin will respect that and publish that version instead of using `standard-version` to determine the next version.

NOTE: We consider the `chore`, `style`, `docs`, `ci`, `test` commit types to be "non-releasable", meaning that if all the commits are of those types then we do not publish a new version. However, if you've manually bumped the version in the package.json then the plugin will publish that version regardless of the commit types.

#### `--prerelease`

1. If you've manually bumped the version in the package.json, the prerelease tag will not be added if it's not already there. For example, if you want to do a prerelease for a new major version, you will want to update the package version to `X.0.0-<your-prerelease-tag>`.

2. When using the `--prerelease` flag, `standard-version` will bump both the prerelease version and the package version, e.g. `3.0.0-alpha.0` => `3.0.1-alpha.1`. See https://github.com/conventional-changelog/standard-version#release-as-a-pre-release for more

### Changelogs

`standard-version` automatically handles this for us as well. Again you must adhere to the [conventional commits specification](https://www.conventionalcommits.org/en/v1.0.0/) in order for the changelog generation to work.

### Build

After determining the next version, the plugin builds the package using `yarn build`. This means that you must have a `build` script included in the package.json

### Signing

If you pass the `--sign (-s)` flag into the release command, then the plugin will sign the package and verify that the signature exists in S3.

### Publishing

Once the package has been built and signed it will be published to npm. The command will not exit until the new version is found on the npm registry.

## Install

```bash
sfdx plugins:install release-management@x.y.z
```

## Issues

Please report any issues at https://github.com/forcedotcom/cli/issues

## Contributing

1. Please read our [Code of Conduct](CODE_OF_CONDUCT.md)
2. Create a new issue before starting your project so that we can keep track of
   what you are trying to add/fix. That way, we can also offer suggestions or
   let you know if there is already an effort in progress.
3. Fork this repository.
4. [Build the plugin locally](#build)
5. Create a _topic_ branch in your fork. Note, this step is recommended but technically not required if contributing using a fork.
6. Edit the code in your fork.
7. Write appropriate tests for your changes. Try to achieve at least 95% code coverage on any new code. No pull request will be accepted without unit tests.
8. Sign CLA (see [CLA](#cla) below).
9. Send us a pull request when you are done. We'll review your code, suggest any needed changes, and merge it in.

### CLA

External contributors will be required to sign a Contributor's License
Agreement. You can do so by going to https://cla.salesforce.com/sign-cla.

### Build

To build the plugin locally, make sure to have yarn installed and run the following commands:

```bash
# Clone the repository
git clone git@github.com:salesforcecli/plugin-release-management

# Install the dependencies and compile
yarn install
yarn build
```

To use your plugin, run using the local `./bin/run` or `./bin/run.cmd` file.

```bash
# Run using local run file.
./bin/run npm
```

There should be no differences when running via the Salesforce CLI or using the local run file. However, it can be useful to link the plugin to do some additional testing or run your commands from anywhere on your machine.

```bash
# Link your plugin to the sfdx cli
sfdx plugins:link .
# To verify
sfdx plugins
```

# Commands

<!-- commands -->

- [`sfdx circleci [-t plugin|library|orb] [--json] [--loglevel trace|debug|info|warn|error|fatal|TRACE|DEBUG|INFO|WARN|ERROR|FATAL]`](#sfdx-circleci--t-pluginlibraryorb---json---loglevel-tracedebuginfowarnerrorfataltracedebuginfowarnerrorfatal)
- [`sfdx circleci:envvar:update -e <string> [-s <string>] [--dryrun] [--json] [--loglevel trace|debug|info|warn|error|fatal|TRACE|DEBUG|INFO|WARN|ERROR|FATAL]`](#sfdx-circlecienvvarupdate--e-string--s-string---dryrun---json---loglevel-tracedebuginfowarnerrorfataltracedebuginfowarnerrorfatal)
- [`sfdx cli:versions:inspect -c <string> -l <string> [-d <string>] [-s] [--json] [--loglevel trace|debug|info|warn|error|fatal|TRACE|DEBUG|INFO|WARN|ERROR|FATAL]`](#sfdx-cliversionsinspect--c-string--l-string--d-string--s---json---loglevel-tracedebuginfowarnerrorfataltracedebuginfowarnerrorfatal)
- [`sfdx dependabot:consolidate -m major|minor|patch -b <string> -t <string> [--ignore <array>] [-d] [--no-pr] [-o <string>] [-r <string>] [--json] [--loglevel trace|debug|info|warn|error|fatal|TRACE|DEBUG|INFO|WARN|ERROR|FATAL]`](#sfdx-dependabotconsolidate--m-majorminorpatch--b-string--t-string---ignore-array--d---no-pr--o-string--r-string---json---loglevel-tracedebuginfowarnerrorfataltracedebuginfowarnerrorfatal)
- [`sfdx npm:dependencies:pin [-d] [-t <string>] [--json] [--loglevel trace|debug|info|warn|error|fatal|TRACE|DEBUG|INFO|WARN|ERROR|FATAL]`](#sfdx-npmdependenciespin--d--t-string---json---loglevel-tracedebuginfowarnerrorfataltracedebuginfowarnerrorfatal)
- [`sfdx npm:lerna:release [-d] [-s <array>] [-t <string>] [-a <string>] [--install] [--githubrelease] [--json] [--loglevel trace|debug|info|warn|error|fatal|TRACE|DEBUG|INFO|WARN|ERROR|FATAL]`](#sfdx-npmlernarelease--d--s-array--t-string--a-string---install---githubrelease---json---loglevel-tracedebuginfowarnerrorfataltracedebuginfowarnerrorfatal)
- [`sfdx npm:package:release [-d] [-s] [-t <string>] [-a <string>] [--install] [--prerelease <string>] [--json] [--loglevel trace|debug|info|warn|error|fatal|TRACE|DEBUG|INFO|WARN|ERROR|FATAL]`](#sfdx-npmpackagerelease--d--s--t-string--a-string---install---prerelease-string---json---loglevel-tracedebuginfowarnerrorfataltracedebuginfowarnerrorfatal)
- [`sfdx npm:release:validate [--verbose] [--json] [--loglevel trace|debug|info|warn|error|fatal|TRACE|DEBUG|INFO|WARN|ERROR|FATAL]`](#sfdx-npmreleasevalidate---verbose---json---loglevel-tracedebuginfowarnerrorfataltracedebuginfowarnerrorfatal)
- [`sfdx `](#sfdx-)
- [`sfdx trust:sign -s <string> -p <string> -k <string> [-t <string> | --tarpath <string>] [--json] [--loglevel trace|debug|info|warn|error|fatal|TRACE|DEBUG|INFO|WARN|ERROR|FATAL]`](#sfdx-trustsign--s-string--p-string--k-string--t-string----tarpath-string---json---loglevel-tracedebuginfowarnerrorfataltracedebuginfowarnerrorfatal)
- [`sfdx trust:upload -f <string> -b <string> [-k <string>] [--json] [--loglevel trace|debug|info|warn|error|fatal|TRACE|DEBUG|INFO|WARN|ERROR|FATAL]`](#sfdx-trustupload--f-string--b-string--k-string---json---loglevel-tracedebuginfowarnerrorfataltracedebuginfowarnerrorfatal)
- [`sfdx typescript:update [-v <string>] [-t <string>] [--json] [--loglevel trace|debug|info|warn|error|fatal|TRACE|DEBUG|INFO|WARN|ERROR|FATAL]`](#sfdx-typescriptupdate--v-string--t-string---json---loglevel-tracedebuginfowarnerrorfataltracedebuginfowarnerrorfatal)

## `sfdx circleci [-t plugin|library|orb] [--json] [--loglevel trace|debug|info|warn|error|fatal|TRACE|DEBUG|INFO|WARN|ERROR|FATAL]`

list known Circle CI slugs from 'sfdx repositories'

```
USAGE
  $ sfdx circleci [-t plugin|library|orb] [--json] [--loglevel
  trace|debug|info|warn|error|fatal|TRACE|DEBUG|INFO|WARN|ERROR|FATAL]

OPTIONS
  -t, --contains-package-type=(plugin|library|orb)                                  filter based on type of package
  --json                                                                            format output as json

  --loglevel=(trace|debug|info|warn|error|fatal|TRACE|DEBUG|INFO|WARN|ERROR|FATAL)  [default: warn] logging level for
                                                                                    this command invocation

EXAMPLE
  sfdx circleci -t plugin
```

_See code: [src/commands/circleci/index.ts](https://github.com/salesforcecli/plugin-release-management/blob/v1.11.0/src/commands/circleci/index.ts)_

## `sfdx circleci:envvar:update -e <string> [-s <string>] [--dryrun] [--json] [--loglevel trace|debug|info|warn|error|fatal|TRACE|DEBUG|INFO|WARN|ERROR|FATAL]`

update environment variable(s) on Circle CI slug(s)

```
USAGE
  $ sfdx circleci:envvar:update -e <string> [-s <string>] [--dryrun] [--json] [--loglevel
  trace|debug|info|warn|error|fatal|TRACE|DEBUG|INFO|WARN|ERROR|FATAL]

OPTIONS
  -e, --envvar=envvar                                                               (required) a environment variables
                                                                                    to set on the given circle slug(s)

  -s, --slug=slug                                                                   a circle ci slugs in the format
                                                                                    <vcs>/<org name>/<repo name>

  --dryrun                                                                          do validation but do not update the
                                                                                    environment variable values

  --json                                                                            format output as json

  --loglevel=(trace|debug|info|warn|error|fatal|TRACE|DEBUG|INFO|WARN|ERROR|FATAL)  [default: warn] logging level for
                                                                                    this command invocation

DESCRIPTION
  Updates one or more environment variables on one or more CIrcle CI slugs. The environment variables must already exist
  on the slug. You will be prompted for the environment variable values unless they already exist on the process. The
  slugs can be piped in. If so, the environment variables must be on the process (prompting is disabled).

EXAMPLES
  sfdx circleci:envvar:update -e 'MY_ENV_VAR' -s 'gh/<org>/<repository>'
  echo "gh/<org>/<repository>" | sfdx circleci:envvar:update -e 'MY_ENV_VAR'
  sfdx circleci -t plugin | sfdx circleci:envvar:update -e 'MY_ENV_VAR' -e 'MY_OTHER_ENV_VAR'
```

_See code: [src/commands/circleci/envvar/update.ts](https://github.com/salesforcecli/plugin-release-management/blob/v1.11.0/src/commands/circleci/envvar/update.ts)_

## `sfdx cli:versions:inspect -c <string> -l <string> [-d <string>] [-s] [--json] [--loglevel trace|debug|info|warn|error|fatal|TRACE|DEBUG|INFO|WARN|ERROR|FATAL]`

inspect the CLI version across all install paths

```
USAGE
  $ sfdx cli:versions:inspect -c <string> -l <string> [-d <string>] [-s] [--json] [--loglevel
  trace|debug|info|warn|error|fatal|TRACE|DEBUG|INFO|WARN|ERROR|FATAL]

OPTIONS
  -c, --channels=legacy|stable|stable-rc|latest|latest-rc                           (required) the channel you want to
                                                                                    inspect (for achives, latest and
                                                                                    latest-rc are translated to stable
                                                                                    and stable-rc. And vice-versa for
                                                                                    npm)

  -d, --dependencies=dependencies                                                   glob pattern of dependencies you
                                                                                    want to see the version of

  -l, --locations=archive|npm                                                       (required) the location you want to
                                                                                    inspect

  -s, --salesforce                                                                  show versions of salesforce owned
                                                                                    dependencies

  --json                                                                            format output as json

  --loglevel=(trace|debug|info|warn|error|fatal|TRACE|DEBUG|INFO|WARN|ERROR|FATAL)  [default: warn] logging level for
                                                                                    this command invocation

EXAMPLES
  sfdx cli:versions:inspect -l archive -c stable
  sfdx cli:versions:inspect -l archive -c stable-rc
  sfdx cli:versions:inspect -l archive npm -c stable
  sfdx cli:versions:inspect -l archive npm -c latest
  sfdx cli:versions:inspect -l archive npm -c latest latest-rc
  sfdx cli:versions:inspect -l archive npm -c stable stable-rc
  sfdx cli:versions:inspect -l npm -c latest --salesforce
  sfdx cli:versions:inspect -l npm -c latest -d @salesforce/core
  sfdx cli:versions:inspect -l npm -c latest -d @salesforce/**/ salesforce-alm
  sfdx cli:versions:inspect -l npm -c latest -d chalk -s
```

_See code: [src/commands/cli/versions/inspect.ts](https://github.com/salesforcecli/plugin-release-management/blob/v1.11.0/src/commands/cli/versions/inspect.ts)_

## `sfdx dependabot:consolidate -m major|minor|patch -b <string> -t <string> [--ignore <array>] [-d] [--no-pr] [-o <string>] [-r <string>] [--json] [--loglevel trace|debug|info|warn|error|fatal|TRACE|DEBUG|INFO|WARN|ERROR|FATAL]`

consolidate dependabot PRs into a single PR

```
USAGE
  $ sfdx dependabot:consolidate -m major|minor|patch -b <string> -t <string> [--ignore <array>] [-d] [--no-pr] [-o
  <string>] [-r <string>] [--json] [--loglevel trace|debug|info|warn|error|fatal|TRACE|DEBUG|INFO|WARN|ERROR|FATAL]

OPTIONS
  -b, --base-branch=base-branch                                                     (required) [default: main] name of
                                                                                    the base branch for merging

  -d, --dryrun                                                                      only show what would happen if you
                                                                                    consolidated dependabot PRs

  -m, --max-version-bump=(major|minor|patch)                                        (required) [default: minor] the
                                                                                    maximum version bump you want to be
                                                                                    included

  -o, --owner=owner                                                                 the organization that the repository
                                                                                    belongs to. This defaults to the
                                                                                    owner specified in the package.json

  -r, --repo=repo                                                                   the repository you want to
                                                                                    consolidate PRs on. This defaults to
                                                                                    the repository specified in the
                                                                                    package.json

  -t, --target-branch=target-branch                                                 (required) [default:
                                                                                    consolidate-dependabot] name of the
                                                                                    target branch for merging

  --ignore=ignore                                                                   [default: ] ignore any PRs with
                                                                                    titles that include this value

  --json                                                                            format output as json

  --loglevel=(trace|debug|info|warn|error|fatal|TRACE|DEBUG|INFO|WARN|ERROR|FATAL)  [default: warn] logging level for
                                                                                    this command invocation

  --no-pr                                                                           do everything but create the PR

EXAMPLES
  sfdx dependabot:consolidate --max-version-bump patch
  sfdx dependabot:consolidate --max-version-bump minor
  sfdx dependabot:consolidate --max-version-bump major
```

_See code: [src/commands/dependabot/consolidate.ts](https://github.com/salesforcecli/plugin-release-management/blob/v1.11.0/src/commands/dependabot/consolidate.ts)_

## `sfdx npm:dependencies:pin [-d] [-t <string>] [--json] [--loglevel trace|debug|info|warn|error|fatal|TRACE|DEBUG|INFO|WARN|ERROR|FATAL]`

lock a list of dependencies to a target tag or default to 'latest', place these entries in 'pinnedDependencies' entry in the package.json

```
USAGE
  $ sfdx npm:dependencies:pin [-d] [-t <string>] [--json] [--loglevel
  trace|debug|info|warn|error|fatal|TRACE|DEBUG|INFO|WARN|ERROR|FATAL]

OPTIONS
  -d, --dryrun                                                                      If true, will not make any changes
                                                                                    to the package.json

  -t, --tag=tag                                                                     [default: latest] The name of the
                                                                                    tag you want, e.g. 'latest-rc', or
                                                                                    'latest'

  --json                                                                            format output as json

  --loglevel=(trace|debug|info|warn|error|fatal|TRACE|DEBUG|INFO|WARN|ERROR|FATAL)  [default: warn] logging level for
                                                                                    this command invocation
```

_See code: [src/commands/npm/dependencies/pin.ts](https://github.com/salesforcecli/plugin-release-management/blob/v1.11.0/src/commands/npm/dependencies/pin.ts)_

## `sfdx npm:lerna:release [-d] [-s <array>] [-t <string>] [-a <string>] [--install] [--githubrelease] [--json] [--loglevel trace|debug|info|warn|error|fatal|TRACE|DEBUG|INFO|WARN|ERROR|FATAL]`

publish npm packages from a lerna repository

```
USAGE
  $ sfdx npm:lerna:release [-d] [-s <array>] [-t <string>] [-a <string>] [--install] [--githubrelease] [--json]
  [--loglevel trace|debug|info|warn|error|fatal|TRACE|DEBUG|INFO|WARN|ERROR|FATAL]

OPTIONS
  -a, --npmaccess=npmaccess                                                         [default: public] access level to
                                                                                    use when publishing to npm

  -d, --dryrun                                                                      if true, will not commit changes to
                                                                                    repo or push any tags

  -s, --sign=sign                                                                   list of packages to be signed

  -t, --npmtag=npmtag                                                               [default: latest] tag to use when
                                                                                    publishing to npm

  --githubrelease                                                                   create release in github based on
                                                                                    the package changes

  --[no-]install                                                                    run yarn install and build on
                                                                                    repository

  --json                                                                            format output as json

  --loglevel=(trace|debug|info|warn|error|fatal|TRACE|DEBUG|INFO|WARN|ERROR|FATAL)  [default: warn] logging level for
                                                                                    this command invocation
```

_See code: [src/commands/npm/lerna/release.ts](https://github.com/salesforcecli/plugin-release-management/blob/v1.11.0/src/commands/npm/lerna/release.ts)_

## `sfdx npm:package:release [-d] [-s] [-t <string>] [-a <string>] [--install] [--prerelease <string>] [--json] [--loglevel trace|debug|info|warn|error|fatal|TRACE|DEBUG|INFO|WARN|ERROR|FATAL]`

publish npm package

```
USAGE
  $ sfdx npm:package:release [-d] [-s] [-t <string>] [-a <string>] [--install] [--prerelease <string>] [--json]
  [--loglevel trace|debug|info|warn|error|fatal|TRACE|DEBUG|INFO|WARN|ERROR|FATAL]

OPTIONS
  -a, --npmaccess=npmaccess                                                         [default: public] access level to
                                                                                    use when publishing to npm

  -d, --dryrun                                                                      If true, will not commit changes to
                                                                                    repo or push any tags

  -s, --sign                                                                        If true, then the package will be
                                                                                    signed and the signature will be
                                                                                    uploaded to S3

  -t, --npmtag=npmtag                                                               [default: latest] tag to use when
                                                                                    publishing to npm

  --[no-]install                                                                    run yarn install and build on
                                                                                    repository

  --json                                                                            format output as json

  --loglevel=(trace|debug|info|warn|error|fatal|TRACE|DEBUG|INFO|WARN|ERROR|FATAL)  [default: warn] logging level for
                                                                                    this command invocation

  --prerelease=prerelease                                                           determine the next version as
                                                                                    <version>-<prerelease>.0 if version
                                                                                    is not manually set
```

_See code: [src/commands/npm/package/release.ts](https://github.com/salesforcecli/plugin-release-management/blob/v1.11.0/src/commands/npm/package/release.ts)_

## `sfdx npm:release:validate [--verbose] [--json] [--loglevel trace|debug|info|warn|error|fatal|TRACE|DEBUG|INFO|WARN|ERROR|FATAL]`

inspects the git commits to see if there are any commits that will warrant a new release

```
USAGE
  $ sfdx npm:release:validate [--verbose] [--json] [--loglevel
  trace|debug|info|warn|error|fatal|TRACE|DEBUG|INFO|WARN|ERROR|FATAL]

OPTIONS
  --json                                                                            format output as json

  --loglevel=(trace|debug|info|warn|error|fatal|TRACE|DEBUG|INFO|WARN|ERROR|FATAL)  [default: warn] logging level for
                                                                                    this command invocation

  --verbose                                                                         show all commits for all packages
                                                                                    (only works with --json flag)
```

_See code: [src/commands/npm/release/validate.ts](https://github.com/salesforcecli/plugin-release-management/blob/v1.11.0/src/commands/npm/release/validate.ts)_

## `sfdx `

list repositories owned and supported by Salesforce CLI

```
USAGE
  $ sfdx repositories

OPTIONS
  -x, --extended                                                                    show extra columns

  --columns=columns                                                                 only show provided columns
                                                                                    (comma-separated)

  --csv                                                                             output is csv format [alias:
                                                                                    --output=csv]

  --filter=filter                                                                   filter property by partial string
                                                                                    matching, ex: name=foo

  --json                                                                            format output as json

  --loglevel=(trace|debug|info|warn|error|fatal|TRACE|DEBUG|INFO|WARN|ERROR|FATAL)  [default: warn] logging level for
                                                                                    this command invocation

  --no-header                                                                       hide table header from output

  --no-truncate                                                                     do not truncate output to fit screen

  --output=csv|json|yaml                                                            output in a more machine friendly
                                                                                    format

  --sort=sort                                                                       property to sort by (prepend '-' for
                                                                                    descending)

DESCRIPTION
  For more information on the list of repositories, visit https://github.com/salesforcecli/status.

EXAMPLES
  sfdx repositories --columns=url --filter='Name=sfdx-core' --no-header | xargs open
  sfdx repositories --json | jq -r '.result[] | select(.name=="sfdx-core") | .packages[] | .url
```

_See code: [src/commands/repositories/index.ts](https://github.com/salesforcecli/plugin-release-management/blob/v1.11.0/src/commands/repositories/index.ts)_

## `sfdx trust:sign -s <string> -p <string> -k <string> [-t <string> | --tarpath <string>] [--json] [--loglevel trace|debug|info|warn|error|fatal|TRACE|DEBUG|INFO|WARN|ERROR|FATAL]`

pack an npm package and produce a tgz file along with a corresponding digital signature

```
USAGE
  $ sfdx trust:sign -s <string> -p <string> -k <string> [-t <string> | --tarpath <string>] [--json] [--loglevel
  trace|debug|info|warn|error|fatal|TRACE|DEBUG|INFO|WARN|ERROR|FATAL]

OPTIONS
  -k, --privatekeypath=privatekeypath
      (required) the local file path for the private key.

  -p, --publickeyurl=publickeyurl
      (required) the url where the public key/certificate will be hosted.

  -s, --signatureurl=signatureurl
      (required) the url location where the signature will be hosted minus the name of the actual signature file.

  -t, --target=target
      the package path you want to target for signing. Helpful for signing individual packages within a multipackage
      project (e.g. lerna). Defaults to the current working directory.

  --json
      format output as json

  --loglevel=(trace|debug|info|warn|error|fatal|TRACE|DEBUG|INFO|WARN|ERROR|FATAL)
      [default: warn] logging level for this command invocation

  --tarpath=tarpath
      specify the package tgz path to sign instead of generating one from the target package
```

_See code: [src/commands/trust/sign.ts](https://github.com/salesforcecli/plugin-release-management/blob/v1.11.0/src/commands/trust/sign.ts)_

## `sfdx trust:upload -f <string> -b <string> [-k <string>] [--json] [--loglevel trace|debug|info|warn|error|fatal|TRACE|DEBUG|INFO|WARN|ERROR|FATAL]`

upload signature to S3. Requires AWS_SECRET_ACCESS_KEY and AWS_ACCESS_KEY_ID to be set in the environment

```
USAGE
  $ sfdx trust:upload -f <string> -b <string> [-k <string>] [--json] [--loglevel
  trace|debug|info|warn|error|fatal|TRACE|DEBUG|INFO|WARN|ERROR|FATAL]

OPTIONS
  -b, --bucket=bucket                                                               (required) name of S3 bucket

  -f, --signature=signature                                                         (required) path to .sig file you
                                                                                    want to upload to S3

  -k, --keyprefix=keyprefix                                                         prefix to add to S3 key

  --json                                                                            format output as json

  --loglevel=(trace|debug|info|warn|error|fatal|TRACE|DEBUG|INFO|WARN|ERROR|FATAL)  [default: warn] logging level for
                                                                                    this command invocation
```

_See code: [src/commands/trust/upload.ts](https://github.com/salesforcecli/plugin-release-management/blob/v1.11.0/src/commands/trust/upload.ts)_

## `sfdx typescript:update [-v <string>] [-t <string>] [--json] [--loglevel trace|debug|info|warn|error|fatal|TRACE|DEBUG|INFO|WARN|ERROR|FATAL]`

Runs tests with updated typescript version and ES target

```
USAGE
  $ sfdx typescript:update [-v <string>] [-t <string>] [--json] [--loglevel
  trace|debug|info|warn|error|fatal|TRACE|DEBUG|INFO|WARN|ERROR|FATAL]

OPTIONS
  -t, --target=target                                                               [default: ESNext] Specify the ES
                                                                                    target you'd like to use. Defaults
                                                                                    to ESNext if not specified

  -v, --version=version                                                             [default: latest] Specify the
                                                                                    typescript version you'd like to
                                                                                    update to. Defaults to latest if not
                                                                                    specified

  --json                                                                            format output as json

  --loglevel=(trace|debug|info|warn|error|fatal|TRACE|DEBUG|INFO|WARN|ERROR|FATAL)  [default: warn] logging level for
                                                                                    this command invocation
```

<<<<<<< HEAD
_See code: [src/commands/typescript/update.ts](https://github.com/salesforcecli/plugin-release-management/blob/v1.10.3/src/commands/typescript/update.ts)_

=======
_See code: [src/commands/typescript/update.ts](https://github.com/salesforcecli/plugin-release-management/blob/v1.11.0/src/commands/typescript/update.ts)_
>>>>>>> a3bb7fe4
<!-- commandsstop --><|MERGE_RESOLUTION|>--- conflicted
+++ resolved
@@ -517,10 +517,6 @@
                                                                                     this command invocation
 ```
 
-<<<<<<< HEAD
-_See code: [src/commands/typescript/update.ts](https://github.com/salesforcecli/plugin-release-management/blob/v1.10.3/src/commands/typescript/update.ts)_
-
-=======
 _See code: [src/commands/typescript/update.ts](https://github.com/salesforcecli/plugin-release-management/blob/v1.11.0/src/commands/typescript/update.ts)_
->>>>>>> a3bb7fe4
+
 <!-- commandsstop -->