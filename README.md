--- conflicted
+++ resolved
@@ -23,9 +23,33 @@
    - Preserved the ephemeral key pair generation for each signing operation
 
 3. **Security**
+
    - Kept security-critical values hardcoded for enhanced security
    - Maintained AWS credentials configuration via environment variables
    - Preserved all core security features of the original package
+
+4. **Compatibility with NPM Projects**
+
+   The package now supports both npm and Yarn package managers for target projects:
+
+   - **Automatic Package Manager Detection**
+
+     - Detects package manager based on presence of `yarn.lock` or `package-lock.json`
+     - Checks `packageManager` field in package.json
+     - Falls back to npm if no clear indicator is found
+
+   - **Package Manager Features**
+
+     - Supports all npm/Yarn commands (install, build, publish, etc.)
+     - Handles registry-specific configurations
+     - Manages package signing and verification for both managers
+     - Preserves lockfile integrity during operations
+
+   - **Registry Support**
+     - Works with npm registry
+     - Supports GitHub Packages
+     - Handles private registries
+     - Maintains authentication for both package managers
 
 Note that this package does quite a bit more than we currently need for the
 Llmzy Release process and eventually we should probably move the few bits we
@@ -101,7 +125,7 @@
 
 ## Issues
 
-Please report any issues at https://github.com/forcedotcom/cli/issues
+Please report any issues at <https://github.com/forcedotcom/cli/issues>
 
 ## Contributing
 
@@ -120,7 +144,7 @@
 ### CLA
 
 External contributors will be required to sign a Contributor's License
-Agreement. You can do so by going to https://cla.salesforce.com/sign-cla.
+Agreement. You can do so by going to <https://cla.salesforce.com/sign-cla>.
 
 ### Build
 
@@ -155,26 +179,39 @@
 
 <!-- commands -->
 
-<<<<<<< HEAD
-- [`llmzy-release plugins trust verify`](#llmzy-release-plugins-trust-verify)
-=======
-- [`llmzy-release channel promote`](#llmzy-release-channel-promote)
-- [`llmzy-release cli artifacts compare`](#llmzy-release-cli-artifacts-compare)
-- [`llmzy-release cli install jit test`](#llmzy-release-cli-install-jit-test)
-- [`llmzy-release cli install test`](#llmzy-release-cli-install-test)
-- [`llmzy-release cli release automerge`](#llmzy-release-cli-release-automerge)
-- [`llmzy-release cli release build`](#llmzy-release-cli-release-build)
-- [`llmzy-release cli releasenotes`](#llmzy-release-cli-releasenotes)
-- [`llmzy-release cli tarballs prepare`](#llmzy-release-cli-tarballs-prepare)
-- [`llmzy-release cli tarballs smoke`](#llmzy-release-cli-tarballs-smoke)
-- [`llmzy-release cli tarballs verify`](#llmzy-release-cli-tarballs-verify)
-- [`llmzy-release cli versions inspect`](#llmzy-release-cli-versions-inspect)
-- [`llmzy-release dependabot automerge`](#llmzy-release-dependabot-automerge)
-- [`llmzy-release github check closed`](#llmzy-release-github-check-closed)
-- [`llmzy-release npm dependencies pin`](#llmzy-release-npm-dependencies-pin)
-- [`llmzy-release npm package release`](#llmzy-release-npm-package-release)
-- [`llmzy-release plugins trust verify`](#llmzy-release-plugins-trust-verify)
-- [`llmzy-release repositories`](#llmzy-release-repositories)
+- [@llmzy/release-management](#llmzyrelease-management)
+  - [Key Changes from Original Package](#key-changes-from-original-package)
+  - [Original Package Description](#original-package-description)
+  - [Releases](#releases)
+    - [Version Bump | Prerelease | ChangeLog](#version-bump--prerelease--changelog)
+    - [Build](#build)
+    - [Signing](#signing)
+    - [Publishing](#publishing)
+  - [Install](#install)
+  - [Usage](#usage)
+  - [Environment Variables](#environment-variables)
+  - [Issues](#issues)
+  - [Contributing](#contributing)
+    - [CLA](#cla)
+    - [Build](#build-1)
+- [Commands](#commands)
+  - [`llmzy-release channel promote`](#llmzy-release-channel-promote)
+  - [`llmzy-release cli artifacts compare`](#llmzy-release-cli-artifacts-compare)
+  - [`llmzy-release cli install jit test`](#llmzy-release-cli-install-jit-test)
+  - [`llmzy-release cli install test`](#llmzy-release-cli-install-test)
+  - [`llmzy-release cli release automerge`](#llmzy-release-cli-release-automerge)
+  - [`llmzy-release cli release build`](#llmzy-release-cli-release-build)
+  - [`llmzy-release cli releasenotes`](#llmzy-release-cli-releasenotes)
+  - [`llmzy-release cli tarballs prepare`](#llmzy-release-cli-tarballs-prepare)
+  - [`llmzy-release cli tarballs smoke`](#llmzy-release-cli-tarballs-smoke)
+  - [`llmzy-release cli tarballs verify`](#llmzy-release-cli-tarballs-verify)
+  - [`llmzy-release cli versions inspect`](#llmzy-release-cli-versions-inspect)
+  - [`llmzy-release dependabot automerge`](#llmzy-release-dependabot-automerge)
+  - [`llmzy-release github check closed`](#llmzy-release-github-check-closed)
+  - [`llmzy-release npm dependencies pin`](#llmzy-release-npm-dependencies-pin)
+  - [`llmzy-release npm package release`](#llmzy-release-npm-package-release)
+  - [`llmzy-release plugins trust verify`](#llmzy-release-plugins-trust-verify)
+  - [`llmzy-release repositories`](#llmzy-release-repositories)
 
 ## `llmzy-release channel promote`
 
@@ -705,7 +742,6 @@
 ```
 
 _See code: [src/commands/npm/package/release.ts](https://github.com/salesforcecli/plugin-release-management/blob/0.1.0/src/commands/npm/package/release.ts)_
->>>>>>> b50c9973
 
 ## `llmzy-release plugins trust verify`
 
@@ -736,8 +772,6 @@
 
 _See code: [@salesforce/plugin-trust](https://github.com/salesforcecli/plugin-trust/blob/3.7.69/src/commands/plugins/trust/verify.ts)_
 
-<<<<<<< HEAD
-=======
 ## `llmzy-release repositories`
 
 list repositories owned and supported by Salesforce CLI
@@ -777,5 +811,4 @@
 
 _See code: [src/commands/repositories/index.ts](https://github.com/salesforcecli/plugin-release-management/blob/0.1.0/src/commands/repositories/index.ts)_
 
->>>>>>> b50c9973
 <!-- commandsstop -->